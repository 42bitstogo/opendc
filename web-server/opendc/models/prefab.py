--- conflicted
+++ resolved
@@ -6,11 +6,7 @@
 
 
 class Prefab(Model):
-<<<<<<< HEAD
-    """Model representing a Prefab."""
-=======
     """Model representing a Project."""
->>>>>>> b810c441
 
     collection_name = 'prefabs'
 
@@ -26,11 +22,7 @@
             raise ClientError(Response(403, "Forbidden from retrieving prefab."))
 
     def get_all_authorizations(self):
-<<<<<<< HEAD
-        """Get all user IDs having access to this prefab."""
-=======
         """Get all user IDs having access to this project."""
->>>>>>> b810c441
         return [
             str(user['_id']) for user in DB.fetch_all({'authorizations': {
                 'prefabId': self.obj['_id']
